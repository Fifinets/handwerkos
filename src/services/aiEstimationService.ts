--- conflicted
+++ resolved
@@ -1033,7 +1033,7 @@
   }
 }
 
-<<<<<<< HEAD
+feat/aifirst-gobd-datev
 import { withApproval } from "./approvalService";
 
 export async function applyEstimateWithApproval(args: {
@@ -1054,6 +1054,6 @@
   });
 }
 
-=======
->>>>>>> 970637cc
+
+main
 export const aiEstimationService = new AIEstimationService();